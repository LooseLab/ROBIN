--- conflicted
+++ resolved
@@ -1,8 +1,4 @@
 # SPDX-FileCopyrightText: 2023-present Matt Loose <matt.loose@nottingham.ac.uk>
 #
 # SPDX-License-Identifier: MIT
-<<<<<<< HEAD
-__version__ = "0.1.0b"
-=======
-__version__ = "0.1.3"
->>>>>>> 8a2d45f3
+__version__ = "0.1.3"