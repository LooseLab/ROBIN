--- conflicted
+++ resolved
@@ -242,32 +242,18 @@
                 )
 
                 try:
-<<<<<<< HEAD
-                    results = pd.read_csv(
-                        os.path.join(tempmgmtdir.name, "live_analysis_mgmt_status.csv")
-                    )
-                    self.counter += 1
-                    plot_out = os.path.join(self.check_and_create_folder(self.output, self.sampleID), f"{self.counter}_mgmt.png")
-
-                    await run.cpu_bound(run_methylartist, tempmgmtdir.name, plot_out)
-                    results.to_csv(
-                        os.path.join(self.check_and_create_folder(self.output, self.sampleID), f"{self.counter}_mgmt.csv"),
-                        index=False,
-                    )
-=======
                     if os.path.exists(os.path.join(tempmgmtdir.name, "live_analysis_mgmt_status.csv")):
-                        results = pd.read_csv(
-                            os.path.join(tempmgmtdir.name, "live_analysis_mgmt_status.csv")
-                        )
-                        self.counter += 1
-                        plot_out = os.path.join(self.output, f"{self.counter}_mgmt.png")
-
-                        await run.cpu_bound(run_methylartist, tempmgmtdir.name, plot_out)
-                        results.to_csv(
-                            os.path.join(self.output, f"{self.counter}_mgmt.csv"),
-                            index=False,
-                        )
->>>>>>> 40dd9b1e
+                      results = pd.read_csv(
+                          os.path.join(tempmgmtdir.name, "live_analysis_mgmt_status.csv")
+                      )
+                      self.counter += 1
+                      plot_out = os.path.join(self.check_and_create_folder(self.output, self.sampleID), f"{self.counter}_mgmt.png")
+
+                      await run.cpu_bound(run_methylartist, tempmgmtdir.name, plot_out)
+                      results.to_csv(
+                          os.path.join(self.check_and_create_folder(self.output, self.sampleID), f"{self.counter}_mgmt.csv"),
+                          index=False,
+                      )
                 except Exception as e:
                     #logger.error(f"Error processing results: {e}")
                     raise
