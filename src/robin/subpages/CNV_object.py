--- conflicted
+++ resolved
@@ -84,13 +84,11 @@
 import ruptures as rpt
 from typing import Optional, Tuple, List, BinaryIO
 import re
-<<<<<<< HEAD
+
 from collections import Counter
 from scipy.ndimage import uniform_filter1d
 
-=======
 import math
->>>>>>> 8e31a462
 
 os.environ["CI"] = "1"
 # Use the main logger configured in the main application
@@ -1105,12 +1103,9 @@
                     zip((np.arange(len(cnv)) + total) * self.cnv_dict["bin_width"], cnv)
                 )
 
-<<<<<<< HEAD
-                # If no specific gene target is selected, keep the default axis limits
-=======
+
                 ymax = math.ceil(filter_and_find_max(np.array(cnv)))
 
->>>>>>> 8e31a462
                 if not gene_target:
                     min = min
                     max = "dataMax"
@@ -1150,18 +1145,12 @@
                 plot_to_update.options["title"][
                     "text"
                 ] = f"Copy Number Variation - {contig}"
-<<<<<<< HEAD
-                plot_to_update.options["xAxis"]["max"] = max  # Set x-axis maximum
-                plot_to_update.options["xAxis"]["min"] = min  # Set x-axis minimum
-
-                # Add the data for the selected chromosome as a scatter plot series
-=======
+
                 plot_to_update.options["xAxis"]["max"] = max
                 plot_to_update.options["xAxis"]["min"] = min
                 #print(plot_to_update.options["dataZoom"][1])
                 plot_to_update.options["dataZoom"][1]["startValue"] = 0
                 plot_to_update.options["dataZoom"][1]["endValue"] = ymax
->>>>>>> 8e31a462
                 plot_to_update.options["series"].append(
                     {
                         "type": "scatter",
