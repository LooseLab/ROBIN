from robin.subpages.base_analysis import BaseAnalysis
import os
import tempfile
import time
import pandas as pd
from nicegui import ui, app, run
from robin import theme, resources
import pysam
import logging
from robin import models
from sturgeon.callmapping import (
    merge_probes_methyl_calls,
    probes_methyl_calls_to_bed,
)

import yappi
import tabulate


from robin import submodules

from robin.utilities.merge_bedmethyl import (
    merge_bedmethyl,
    save_bedmethyl,
)
from typing import List, Tuple

# Use the main logger configured in the main application
logger = logging.getLogger(__name__)

HVPATH = os.path.join(
    os.path.dirname(os.path.abspath(submodules.__file__)), "hv_rapidCNS2"
)


def run_probes_methyl_calls(merged_output_file, bed_output_file):
    probes_methyl_calls_to_bed(merged_output_file, bed_output_file)


def run_sturgeon_merge_probes(calls_per_probe_file, merged_output_file):
    merge_probes_methyl_calls(
        [calls_per_probe_file, merged_output_file],
        merged_output_file,
    )


def run_rcns2(rcns2folder, batch, bed, threads, showerrors):
    command = (
        f"Rscript {HVPATH}/bin/methylation_classification_nanodx_v0.1.R -s "
        + f"live_{batch} -o {rcns2folder} -i {bed} "
        + f"-p {HVPATH}/bin/top_probes_hm450.Rdata "
        + f"--training_data {HVPATH}/bin/capper_top_100k_betas_binarised.Rdata "
        + f"--array_file {HVPATH}/bin/HM450.hg38.manifest.gencode.v22.Rdata "
        + f"-t {threads} "
    )
    if not showerrors:
        command += ">/dev/null 2>&1"
    logger.debug(command)
    # print(command)

    os.system(command)


def run_samtools_sort(file, tomerge, sortfile, threads, regions):
    pysam.cat("-o", file, *tomerge)
    # pysam.sort("-@", f"{threads}", "--write-index", "-o", sortfile, file)
    intermediate_bam = tempfile.NamedTemporaryFile(suffix=".bam")
    command = (
        f"samtools sort -@{threads} --write-index -o {intermediate_bam.name} {file}"
    )
    logger.debug(command)
    os.system(command)
    command2 = f"samtools view -b -L {regions} -o {sortfile} --write-index {intermediate_bam.name} "
    logger.debug(command2)
    os.system(command2)


def run_modkit(bamfile, outbed, cpgs, threads, showerrors):
    """
    This function runs modkit on a bam file and extracts the methylation data.
    """
    try:
        command = (
            f"modkit pileup -t {threads} --include-bed {cpgs} --filter-threshold 0.73 --combine-mods {bamfile} "
            f"{outbed} "
        )
        if not showerrors:
            command += "--suppress-progress  >/dev/null 2>&1"
        logger.debug(command)
        os.system(command)
        # self.log("Done processing bam file")
    except Exception as e:
        print(e)
        # self.log(e)
        pass


class RandomForest_object(BaseAnalysis):
    def __init__(self, *args, showerrors=False, **kwargs):
        self.rcns2_df_store = {}
<<<<<<< HEAD
        self.threshold = 2
=======
        self.threshold = 0.5
>>>>>>> a3b019d2
        self.bambatch = {}
        self.cpgs_file = os.path.join(
            os.path.dirname(os.path.abspath(resources.__file__)),
            "hglft_genome_260e9_91a970_clean.bed",
        )
        self.offset = False
        self.first_run = {}
        self.showerrors = showerrors
        self.modelfile = os.path.join(
            os.path.dirname(os.path.abspath(models.__file__)), "general.zip"
        )
        self.dataDir = {}
        self.bedDir = {}
        self.merged_bed_file = {}
        super().__init__(*args, **kwargs)

    def setup_ui(self):
        self.card = ui.card().style("width: 100%")
        with self.card:
            with ui.grid(columns=8).classes("w-full h-auto"):
                with ui.card().classes(
                    f"min-[{self.MENU_BREAKPOINT+1}px]:col-span-3 max-[{self.MENU_BREAKPOINT}px]:col-span-8"
                ):
                    self.create_rcns2_chart("Random Forest")
                with ui.card().classes(
                    f"min-[{self.MENU_BREAKPOINT+1}px]:col-span-5 max-[{self.MENU_BREAKPOINT}px]:col-span-8"
                ):
                    self.create_rcns2_time_chart("Random Forest Time Series")
        if self.summary:
            with self.summary:
                ui.label("Forest classification: Unknown")
        if self.browse:
            self.show_previous_data()
        else:
            ui.timer(5, lambda: self.show_previous_data())

    def show_previous_data(self):
        if not self.browse:
            for item in app.storage.general[self.mainuuid]:
                if item == "sample_ids":
                    for sample in app.storage.general[self.mainuuid][item]:
                        self.sampleID = sample
            output = self.output
        if self.browse:
            output = self.check_and_create_folder(self.output, self.sampleID)
        try:
            if self.check_file_time(os.path.join(output, "random_forest_scores.csv")):
                self.rcns2_df_store = pd.read_csv(
                    os.path.join(output, "random_forest_scores.csv"),
                    index_col=0,
                )
                columns_greater_than_threshold = (
                    self.rcns2_df_store > self.threshold
                ).any()
                columns_not_greater_than_threshold = ~columns_greater_than_threshold
                result = self.rcns2_df_store.columns[
                    columns_not_greater_than_threshold
                ].tolist()
                self.update_rcns2_time_chart(self.rcns2_df_store.drop(columns=result))
                lastrow = self.rcns2_df_store.iloc[-1]  # .drop("number_probes")
                lastrow_plot = lastrow.sort_values(ascending=False).head(10)
                lastrow_plot_top = lastrow.sort_values(ascending=False).head(1)
                if self.summary:
                    with self.summary:
                        self.summary.clear()
                        ui.label(
                            f"Forest classification: {lastrow_plot_top.index[0]} - {lastrow_plot_top.values[0]:.2f}"
                        )
                self.update_rcns2_plot(
                    lastrow_plot.index.to_list(),
                    list(lastrow_plot.values / 100),
                    "All",
                )
        except FileNotFoundError:
            pass

    async def process_bam(self, bamfile: List[Tuple[str, float]]) -> None:
        """
        Processes the BAM files and performs the NanoDX analysis.

        Args:
            bamfile (List[Tuple[str, float]]): List of BAM files with their timestamps.
        """
        sampleID = self.sampleID
        if sampleID not in self.dataDir.keys():
            self.dataDir[sampleID] = tempfile.TemporaryDirectory(
                dir=self.check_and_create_folder(self.output, sampleID)
            )
        if sampleID not in self.bedDir.keys():
            self.bedDir[sampleID] = tempfile.TemporaryDirectory(
                dir=self.check_and_create_folder(self.output, sampleID)
            )
        tomerge = []
        latest_file = 0
        while len(bamfile) > 0:
            self.running = True
            (file, filetime) = bamfile.pop(0)
            if filetime > latest_file:
                latest_file = filetime
            tomerge.append(file)
            app.storage.general[self.mainuuid][sampleID][self.name]["counters"][
                "bams_in_processing"
            ] += 1
            if len(tomerge) > 50:
                break
        if latest_file:
            currenttime = latest_file * 1000
        else:
            currenttime = time.time() * 1000
        if len(tomerge) > 0:
            tempbam = tempfile.NamedTemporaryFile(
                dir=self.check_and_create_folder(self.output, sampleID),
                suffix=".bam",
            )
            sortbam = tempfile.NamedTemporaryFile(
                dir=self.check_and_create_folder(self.output, sampleID),
                suffix=".bam",
            )
            tempbed = tempfile.NamedTemporaryFile(
                dir=self.check_and_create_folder(self.output, sampleID),
                suffix=".bed",
            )
            self.bambatch[sampleID] = self.bambatch.get(sampleID, 0) + 1

            await run.cpu_bound(
                run_samtools_sort,
                tempbam.name,
                tomerge,
                sortbam.name,
                self.threads,
                self.cpgs_file,
            )

            await run.cpu_bound(
                run_modkit,
                sortbam.name,
                tempbed.name,
                self.cpgs_file,
                self.threads,
                self.showerrors,
            )

            try:
                os.remove(f"{sortbam.name}.csi")
            except FileNotFoundError:
                pass

            if sampleID in self.first_run.keys() and not self.first_run[sampleID]:
                bed_a = pd.read_table(
                    f"{tempbed.name}",
                    names=[
                        "chrom",
                        "start_pos",
                        "end_pos",
                        "mod",
                        "score",
                        "strand",
                        "start_pos2",
                        "end_pos2",
                        "colour",
                        "Nvalid",
                        "fraction",
                        "Nmod",
                        "Ncanon",
                        "Nother",
                        "Ndel",
                        "Nfail",
                        "Ndiff",
                        "Nnocall",
                    ],
                    dtype={
                        "chrom": "category",
                        "start_pos": "int32",
                        "end_pos": "int32",
                        "mod": "category",
                        "score": "int16",
                        "strand": "category",
                        "start_pos2": "int32",
                        "end_pos2": "int32",
                        "colour": "category",
                        "Nvalid": "int16",
                        "fraction": "float16",
                        "Nmod": "int16",
                        "Ncanon": "int16",
                        "Nother": "int16",
                        "Ndel": "int16",
                        "Nfail": "int16",
                        "Ndiff": "int16",
                        "Nnocall": "int16",
                    },
                    header=None,
                    sep="\s+",
                )

                self.merged_bed_file[sampleID] = await run.cpu_bound(
                    merge_bedmethyl, bed_a, self.merged_bed_file.get(sampleID)
                )
                save_bedmethyl(self.merged_bed_file[sampleID], f"{tempbed.name}")
            else:
                self.merged_bed_file[sampleID] = pd.read_table(
                    f"{tempbed.name}",
                    names=[
                        "chrom",
                        "start_pos",
                        "end_pos",
                        "mod",
                        "score",
                        "strand",
                        "start_pos2",
                        "end_pos2",
                        "colour",
                        "Nvalid",
                        "fraction",
                        "Nmod",
                        "Ncanon",
                        "Nother",
                        "Ndel",
                        "Nfail",
                        "Ndiff",
                        "Nnocall",
                    ],
                    dtype={
                        "chrom": "category",
                        "start_pos": "int32",
                        "end_pos": "int32",
                        "mod": "category",
                        "score": "int16",
                        "strand": "category",
                        "start_pos2": "int32",
                        "end_pos2": "int32",
                        "colour": "category",
                        "Nvalid": "int16",
                        "fraction": "float16",
                        "Nmod": "int16",
                        "Ncanon": "int16",
                        "Nother": "int16",
                        "Ndel": "int16",
                        "Nfail": "int16",
                        "Ndiff": "int16",
                        "Nnocall": "int16",
                    },
                    header=None,
                    sep="\s+",
                )
                self.first_run[sampleID] = False

            tempDir = tempfile.TemporaryDirectory(
                dir=self.check_and_create_folder(self.output, sampleID)
            )

            await run.cpu_bound(
                run_rcns2,
                tempDir.name,
                self.bambatch[sampleID],
                tempbed.name,
                self.threads,
                self.showerrors,
            )

            if os.path.isfile(
                f"{tempDir.name}/live_{self.bambatch[sampleID]}_votes.tsv"
            ):
                scores = pd.read_table(
                    f"{tempDir.name}/live_{self.bambatch[sampleID]}_votes.tsv",
                    sep="\s+",
                )
                scores_to_save = scores.drop(columns=["Freq"]).T
                scores_to_save["timestamp"] = currenttime

                if sampleID not in self.rcns2_df_store:
                    self.rcns2_df_store[sampleID] = pd.DataFrame()

                self.rcns2_df_store[sampleID] = pd.concat(
                    [
                        self.rcns2_df_store[sampleID],
                        scores_to_save.set_index("timestamp"),
                    ]
                )

                self.rcns2_df_store[sampleID].to_csv(
                    os.path.join(
                        self.check_and_create_folder(self.output, sampleID),
                        "random_forest_scores.csv",
                    )
                )

            app.storage.general[self.mainuuid][sampleID][self.name]["counters"][
                "bam_processed"
            ] += len(tomerge)
            app.storage.general[self.mainuuid][sampleID][self.name]["counters"][
                "bams_in_processing"
            ] -= len(tomerge)

        self.running = False

    def create_rcns2_chart(self, title):
        self.echart = self.create_chart(title)

    def update_rcns2_plot(self, x, y, count):
        """
        Replaces the data in the RapidCNS2 plot.
        :param x: list of tumour types
        :param y: confidence scores for each tumour type
        :param count: the number of bams used to generate the plot
        :return:
        """
        self.echart.options["title"]["text"] = f"Random Forest - processed {count} Bams"
        self.echart.options["yAxis"]["data"] = x
        self.echart.options["series"] = [
            {"type": "bar", "name": "Random Forest", "data": y}
        ]
        self.echart.update()

    def create_rcns2_time_chart(self, title):
        self.rcns2_time_chart = self.create_time_chart(title)

    def update_rcns2_time_chart(self, datadf):
        """

        :param datadf: the data to plot
        :return:
        """
        self.rcns2_time_chart.options["series"] = []
        for series, data in datadf.to_dict().items():
            data_list = [[key, value] for key, value in data.items()]
            # print(data_list)
            if series != "number_probes":
                self.rcns2_time_chart.options["series"].append(
                    {
                        "animation": False,
                        "type": "line",
                        "smooth": True,
                        "name": series,
                        "emphasis": {"focus": "series"},
                        "endLabel": {
                            "show": True,
                            "formatter": "{a}",
                            "distance": 20,
                        },
                        "lineStyle": {
                            "width": 2,
                        },
                        "data": data_list,
                    }
                )
        self.rcns2_time_chart.update()


def test_ui():
    my_connection = None
    with theme.frame("Copy Number Variation Interactive", my_connection):
        ui.button("start", on_click=start)
        ui.button("stop", on_click=stop)
        TestObject = RandomForest_object(progress=True, batch=True)
    path = "/users/mattloose/datasets/ds1305_Intraop0006_A/20231123_1233_P2S-00770-A_PAS59057_b1e841e7/bam_pass"
    # path = "tests/static/bam"
    directory = os.fsencode(path)
    for file in os.listdir(directory):
        filename = os.fsdecode(file)
        if filename.endswith(".bam"):
            TestObject.add_bam(os.path.join(path, filename))
            time.sleep(0.001)
    ui.run(port=8082, reload=False)


def start() -> None:
    yappi.clear_stats()
    yappi.start()


def stop() -> None:
    yappi.stop()
    table = [
        [str(v) for v in [stat.full_name, stat.ttot, stat.tsub, stat.tavg, stat.ncall]]
        for stat in yappi.get_func_stats()
        if "python" not in stat.module
    ]
    print(
        tabulate.tabulate(
            table[:15],
            headers=["function", "total", "excl. sub", "avg", "ncall"],
            floatfmt=".4f",
        )
    )
    yappi.get_thread_stats().print_all()


if __name__ in ("__main__", "__mp_main__"):
    test_ui()<|MERGE_RESOLUTION|>--- conflicted
+++ resolved
@@ -98,11 +98,7 @@
 class RandomForest_object(BaseAnalysis):
     def __init__(self, *args, showerrors=False, **kwargs):
         self.rcns2_df_store = {}
-<<<<<<< HEAD
-        self.threshold = 2
-=======
-        self.threshold = 0.5
->>>>>>> a3b019d2
+        self.threshold = 1
         self.bambatch = {}
         self.cpgs_file = os.path.join(
             os.path.dirname(os.path.abspath(resources.__file__)),
